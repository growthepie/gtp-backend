--- conflicted
+++ resolved
@@ -3,13 +3,7 @@
 sys_user = getpass.getuser()
 sys.path.append(f"/home/{sys_user}/gtp/backend/")
 
-<<<<<<< HEAD
-import os
-import pandas as pd
-from pyairtable import Api
-=======
 from datetime import datetime,timedelta
->>>>>>> f7279dc5
 from airflow.decorators import dag, task
 from src.misc.airflow_utils import alert_via_webhook
 
@@ -112,9 +106,6 @@
 
     @task()
     def write_airtable_contracts(oss_projects:str):
-<<<<<<< HEAD
-        #initialize Airtable instance
-=======
         import os
         import pandas as pd
         from pyairtable import Api
@@ -123,7 +114,6 @@
         import src.misc.airtable_functions as at
         from eth_utils import to_checksum_address
 
->>>>>>> f7279dc5
         AIRTABLE_API_KEY = os.getenv("AIRTABLE_API_KEY")
         AIRTABLE_BASE_ID = os.getenv("AIRTABLE_BASE_ID")
         api = Api(AIRTABLE_API_KEY)
