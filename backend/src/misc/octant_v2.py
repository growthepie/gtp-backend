# octant_v2.py

from src.db_connector import DbConnector
from datetime import datetime
import pandas as pd
import numpy as np
import os
from datetime import datetime, timedelta
from decimal import Decimal
import simplejson as json
import logging
from sqlalchemy import inspect
import math
from src.misc.helper_functions import upload_json_to_cf_s3, empty_cloudfront_cache

from src.misc.octant_lib.helpers import (
    generate_create_table_sql,
    table_definitions,
    GLM_TOKEN_DECIMALS,
    get_lockeds,
    get_unlockeds,
    get_last_epoch,
    get_epoch_start_end_times,
    get_epoch_projects_metadata,
    get_budgets,
    get_allocations,
    get_rewards,
    fetch_rest,
)

logging.basicConfig(level=logging.INFO, format="%(asctime)s - %(levelname)s - %(message)s")

class OctantV2():
    def __init__(self, s3_bucket, cf_distribution_id, db_connector: DbConnector, api_version, user=None):
        """
        Initializes the OctantV2 class

        Args:
            s3_bucket (str): The name of the S3 bucket
            cf_distribution_id (str): The CloudFront distribution ID
            db_connector (DbConnector): The database connector
            api_version (str): The API version
            is_local (bool): Whether the script is running locally
        """

        logging.info("Initializing OctantV2")

        # Check if the script is running locally (local outputs json files to local_output_dir and creates sqlite database)
        self.is_local = False if user == 'ubuntu' else True

        # Constants
        self.api_version = api_version
        self.s3_bucket = s3_bucket
        self.cf_distribution_id = cf_distribution_id
        self.db_connector = db_connector

        self.latest_locked_balances = None
        self.users_with_locked_balances = None
        self.is_lock_history_loaded = False

        # check if connection is established
        if db_connector.engine is None:
            raise Exception("Database connection not established")

        # # create database tables if they do not exist
        for table_key in table_definitions:
            table_name = table_definitions[table_key]['table_name']
            table_exists = self.table_exists(table_name)
            logging.info(
                f"Table {table_name} exists: {table_exists}")

            if not table_exists:
                logging.info(
                    f"Running table creation for {table_name} table")
                # Use 'sqlite' here to generate the correct table schema
                create_table_sql = generate_create_table_sql(
                    table_key=table_key, db_type='sqlite') 

                # create the table in the database
                self.db_connector.engine.execute(
                    create_table_sql
                )

        self.local_output_dir = f"./output/{api_version}/trackers/octantv2/"
        if self.is_local:
            self.local_output_dir = f"./output/{api_version}/trackers/octantv2/"
            # Create the output directory if it does not exist
            if not os.path.exists(self.local_output_dir):
                os.makedirs(self.local_output_dir)

    def table_exists(self, table_name: str):
        """
        Checks if a table exists in the database

        Args:
            table_name (str): The name of the table to check for

        Returns:
            bool: Whether the table exists in the database
        """
        return inspect(self.db_connector.engine).has_table(table_name)

    def save_to_db(self, df: pd.DataFrame, table_key: str):
        """
        Saves a DataFrame to the specified table in the database

        Args:
            df (pd.DataFrame): The DataFrame to save
            table_key (str): The key of the table definition in the table_definitions dictionary
        """

        table_name = table_definitions[table_key]['table_name']
        column_defs = table_definitions[table_key]['columns']
        columns = [col[0] for col in column_defs]

        # if user column exists, rename to user_address
        if 'user' in df.columns:
            df.rename(columns={'user': 'user_address'}, inplace=True)

        # reduce to only the columns that are in the table definition
        df = df[columns]

        # set index to the id column if it exists
        if 'id' in df.columns:
            df.set_index('id', inplace=True)

        # Ensure all index levels are named
        if df.index.name is None:
            df.index.name = 'index'

        # save the data to the database
        self.db_connector.upsert_table(table_name, df)

    def load_from_db(self, table_key: str):
        """
        Loads a table from the database

        Args:
            table_key (str): The key of the table definition in the table_definitions dictionary

        Returns:
            pd.DataFrame: The DataFrame containing the data from the table
        """
        table_name = table_definitions[table_key]['table_name']
        column_defs = table_definitions[table_key]['columns']
        columns = [col[0] for col in column_defs]

        # load the data from the database
        exec_string = f"""
                SELECT *
                FROM {table_name};
            """

        res = self.db_connector.engine.execute(exec_string).fetchall()

        if columns:
            df = pd.DataFrame(res, columns=columns)
        else:
            df = pd.DataFrame(res)

        # if user_address column exists, rename to user
        if 'user_address' in df.columns:
            df.rename(columns={'user_address': 'user'}, inplace=True)

        # convert the datetime columns to datetime objects, if they exist
        for col in df.columns:
            if 'datetime' in col:
                df[col] = pd.to_datetime(df[col])

        logging.info(f"Loaded {len(df)} rows from {table_name}")

        return df

    ##### FILE HANDLERS #####
    def save_to_json(self, data, path):
        # create directory if not exists
        os.makedirs(os.path.dirname(
            f'output/{self.api_version}/{path}.json'), exist_ok=True)
        # save to file
        with open(f'output/{self.api_version}/{path}.json', 'w') as fp:
            json.dump(data, fp, ignore_nan=True)

    def load_octant_data(self, epoch_info: dict):
        """
        Loads Octant data for a given epoch passed in the epoch_info dictionary

        Args:
            epoch_info (dict): The epoch information dictionary
        """
        logging.info(
            f"Loading Octant data for epoch {epoch_info['epoch']}", epoch_info)

        # get the latest locked balances for all users if it has not been loaded yet
        if self.latest_locked_balances is None:
            # get the latest locked balances for all users
            self.latest_locked_balances = self.get_latest_locked_balances()
            # get the users with locked balances
            self.users_with_locked_balances = self.latest_locked_balances['user'].unique(
            )

        # get the projects metadata for the epoch
        # TODO: Skip getting the projects metadata if it already exists in the database for the epoch
        projects_metadata = get_epoch_projects_metadata(epoch_info)

        # get the budgets for the epoch, we pass the users with locked balances so we can get the upcoming budget for each user in case the allocation has not started yet
        budgets = get_budgets(epoch_info, self.users_with_locked_balances)

        # get the allocations for the epoch
        allocations = get_allocations(epoch_info)

        rewards = get_rewards(epoch_info)

        # convert to dataframes
        projects_metadata_df = pd.DataFrame(projects_metadata)
        budgets_df = pd.DataFrame(budgets)
        allocations_df = pd.DataFrame(allocations)
        rewards_df = pd.DataFrame(rewards)

<<<<<<< HEAD
        # print rewards_df columns and head
        logging.info(f"Rewards DataFrame columns: {rewards_df.columns.tolist()}")
        logging.info(f"Rewards DataFrame head:\n{rewards_df.head()}")
        

        # --- OLD PROJECT_KEY LOGIC ---
=======
         # --- OLD PROJECT_KEY LOGIC ---
>>>>>>> 62c5b8d9
        # sometimes a project's address will change epoch to epoch, so we need to create a project_key in the projects_metadata_df - we'll use the project's websiteLabel if it exists, otherwise we'll use the project's name
        # projects_metadata_df['project_key'] = projects_metadata_df['websiteLabel'].fillna(
        #     projects_metadata_df['name'])
        # --- END OLD PROJECT_KEY LOGIC ---

        # sometimes a project's address will change epoch to epoch, so we need to create a project_key.
        # We use the project's name as the key if the websiteLabel is missing or contains 'github.com'.
        # Otherwise, we use the websiteLabel.
        use_name_as_key = (
            projects_metadata_df['websiteLabel'].isnull() |
            projects_metadata_df['websiteLabel'].str.contains('github.com', na=False)
        )

        projects_metadata_df['project_key'] = np.where(
            use_name_as_key,                               # Condition
            projects_metadata_df['name'],                  # Value if condition is True
            projects_metadata_df['websiteLabel']           # Value if condition is False
        )

        # rename the profileImage columns and the websiteLabel, websiteUrl, introDescription columns
        projects_metadata_df.rename(
            columns={'profileImageSmall': 'profile_image_small', 'profileImageMedium': 'profile_image_medium', 'profileImageLarge': 'profile_image_large', 'websiteLabel': 'website_label', 'websiteUrl': 'website_url', 'introDescription': 'intro_description'}, inplace=True)

        # we'll add the project_key to the allocations_df so we can join the two DataFrames
        if not allocations_df.empty:
            logging.info(
                "Merging allocations with projects metadata")
            allocations_df = pd.merge(
                allocations_df, projects_metadata_df[['address', 'project_key']], left_on='project', right_on='address', how='left')
        else:
            logging.info(
                f"No allocations for epoch {epoch_info['epoch']}")

        # we'll add the project_key to the rewards_df so we can join the two DataFrames
        if not rewards_df.empty:
            logging.info(
                "Merging rewards with projects metadata")
            rewards_df = pd.merge(
                rewards_df, projects_metadata_df[['address', 'project_key']], left_on='address', right_on='address', how='left')

            if not allocations_df.empty:
                logging.info(
                    "adding donor_count and donor_list columns to the rewards_df")
                # add donor_count and donor_list columns to the rewards_df
                donor_count = allocations_df.groupby(
                    'project_key')['donor'].nunique()
                donor_list = allocations_df.groupby('project_key')['donor'].apply(
                    list)
                rewards_df['donor_count'] = rewards_df['project_key'].map(
                    donor_count)
                rewards_df['donor_list'] = rewards_df['project_key'].map(
                    donor_list)
            else:
                logging.info(
                    f"No allocations for epoch {epoch_info['epoch']}")
                # fill donor_count and donor_list with None if there are no allocations
                rewards_df['donor_count'] = 0
                rewards_df['donor_list'] = [[] for _ in range(len(rewards_df))]

        else:
            logging.info(
                f"No rewards for epoch {epoch_info['epoch']}")

        logging.info(
            "Saving Octant data to the database")
        
        # If using SQLite, convert Decimal columns to float before saving.
        if hasattr(self.db_connector, 'use_sqlite') and self.db_connector.use_sqlite:
            logging.info("Converting Decimal columns to float for SQLite compatibility before saving.")
            if not budgets_df.empty:
                budgets_df['amount'] = budgets_df['amount'].astype(float)
            if not allocations_df.empty:
                allocations_df['amount'] = allocations_df['amount'].astype(float)
            if not rewards_df.empty:
                rewards_df['allocated'] = rewards_df['allocated'].astype(float)
                rewards_df['matched'] = rewards_df['matched'].astype(float)
                rewards_df['total'] = rewards_df['total'].astype(float)

        # Save the final DataFrames to DB
        if not projects_metadata_df.empty:
            self.save_to_db(projects_metadata_df, 'projects_metadata')
        if not budgets_df.empty:
            self.save_to_db(budgets_df, 'user_budgets')
        if not allocations_df.empty:
            self.save_to_db(allocations_df, 'user_allocations')
        if not rewards_df.empty:
            self.save_to_db(rewards_df, 'project_allocations_and_matched_rewards')

    def get_latest_locked_balances(self):
        """
        Gets the latest locked balances for all users

        Returns:
            pd.DataFrame: The latest locked balances for all users
        """
        if not self.is_lock_history_loaded:
            self.load_glm_data()

        lock_history_df = self.load_from_db(
            'user_lock_history')

        # get the latest locked balances for all users
        latest_locked_balances = lock_history_df[lock_history_df['current_total_locked_for_user'] > 0].groupby(
            'user').tail(1).reset_index(drop=True)

        return latest_locked_balances

    def get_week_ago_locked_balances(self):
        """
        Gets the locked balances for all users from a week ago

        Returns:
            pd.DataFrame: The locked balances for all users from a week ago
        """
        if not self.is_lock_history_loaded:
            self.load_glm_data()

        lock_history_df = self.load_from_db(
            'user_lock_history')

        one_week_ago = datetime.now() - timedelta(days=7)

        # filter the lock history to only include transactions from more than a week ago
        lock_history_df = lock_history_df[lock_history_df['datetime']
                                          < one_week_ago]

        # get the latest locked balances for all users
        week_ago_locked_balances = lock_history_df[lock_history_df['current_total_locked_for_user'] > 0].groupby(
            'user').tail(1).reset_index(drop=True)

        return week_ago_locked_balances

    # returns the increase/decrease in total locked GLM as well as the increase/decrease in number of users with locked GLM
    def get_locked_changes(self):
        """
        Gets the changes in total locked GLM and number of users with locked GLM

        Returns:
            dict: The changes in total locked GLM and number of users with locked GLM:
            {
                "now": {
                    "total_locked_glm": Decimal,
                    "num_users_locked_glm": int
                },
                "week_ago": {
                    "total_locked_glm": Decimal,
                    "num_users_locked_glm": int
                },
                "changes": {
                    "total_locked_glm_diff": Decimal,
                    "num_users_locked_glm_diff": int,
                    "total_locked_glm_change": Decimal,
                    "num_users_locked_glm_change": Decimal
                }
            }
        """
        logging.info("Getting locked changes")

        latest_locked_balances = self.get_latest_locked_balances()
        week_ago_locked_balances = self.get_week_ago_locked_balances()

        # get the total locked GLM by getting the current_total_locked for the last row of the latest locked balances
        total_locked_glm = latest_locked_balances['current_total_locked'].iloc[-1]
        week_ago_total_locked_glm = week_ago_locked_balances['current_total_locked'].iloc[-1]

        # get the number of users with locked GLM
        num_users_locked_glm = latest_locked_balances['user'].nunique()
        week_ago_num_users_locked_glm = week_ago_locked_balances['user'].nunique(
        )

        # calculate the changes in total locked GLM and number of users with locked GLM
        total_locked_glm_diff = total_locked_glm - week_ago_total_locked_glm
        num_users_locked_glm_diff = num_users_locked_glm - week_ago_num_users_locked_glm

        logging.info(
            f"Total locked GLM: {total_locked_glm}, Number of users with locked GLM: {num_users_locked_glm}")

        return {
            "now": {
                "total_locked_glm": total_locked_glm,
                "num_users_locked_glm": num_users_locked_glm
            },
            "week_ago": {
                "total_locked_glm": week_ago_total_locked_glm,
                "num_users_locked_glm": week_ago_num_users_locked_glm
            },
            "changes": {
                "total_locked_glm_diff": total_locked_glm_diff,
                "num_users_locked_glm_diff": num_users_locked_glm_diff,
                "total_locked_glm_change": total_locked_glm_diff / week_ago_total_locked_glm if week_ago_total_locked_glm != 0 else None,
                "num_users_locked_glm_change": num_users_locked_glm_diff / week_ago_num_users_locked_glm if week_ago_num_users_locked_glm != 0 else None
            }
        }

    def load_glm_data(self):
        """
        Loads GLM data from the database

        Returns:
            pd.DataFrame: The DataFrame containing the GLM data:
            {
                'id': str,
                'blockNumber': int,
                'timestamp': int,
                'datetime': datetime,
                'user': str,
                'amount': Decimal,
                'amount_float': float,
                'current_total_locked': Decimal,
                'current_total_locked_for_user': Decimal
            }
        """
        logging.info("Loading GLM data")

        # -- get the locked and unlocked transactions
        locked_df = pd.DataFrame(get_lockeds())
        unlocked_df = pd.DataFrame(get_unlockeds())

        # -- add datetime column from timestamp column
        locked_df['datetime'] = pd.to_datetime(
            locked_df['timestamp'], unit='s')
        unlocked_df['datetime'] = pd.to_datetime(
            unlocked_df['timestamp'], unit='s')

        # Convert 'amount' to Decimal and adjust for token decimals
        locked_df['amount'] = locked_df['amount'].apply(
            lambda x: Decimal(x) / (10 ** GLM_TOKEN_DECIMALS))
        unlocked_df['amount'] = unlocked_df['amount'].apply(
            lambda x: -Decimal(x) / (10 ** GLM_TOKEN_DECIMALS))  # directly use negative

        # Ensure both DataFrames have the same columns before concatenation
        locked_df = locked_df[['id', 'blockNumber',
                               'timestamp', 'datetime', 'user', 'amount']]
        unlocked_df = unlocked_df[['id', 'blockNumber',
                                   'timestamp', 'datetime', 'user', 'amount']]

        # Append the unlocked dataframe to the locked dataframe and sort by timestamp
        df = pd.concat([locked_df, unlocked_df], ignore_index=True)
        df = df.sort_values(by='timestamp')

        # Convert 'amount' to float for cumsum calculation
        df['amount_float'] = df['amount'].astype(float)

        # Calculate the current total locked using float for cumsum and convert back to Decimal
        df['current_total_locked'] = df['amount_float'].cumsum().apply(Decimal)

        # Calculate the current total locked for each user using float for cumsum and convert back to Decimal
        df['current_total_locked_for_user'] = df.groupby(
            'user')['amount_float'].cumsum().apply(Decimal)

        # Drop the temporary float column
        df.drop(columns=['amount_float'], inplace=True)

        # rename blockNumber to block_number
        df.rename(columns={'blockNumber': 'block_number'}, inplace=True)

        logging.info(f"Loaded {len(df)} rows of GLM data")

        # If using SQLite, convert Decimal columns to float before saving,
        # as the native SQLite driver does not support Decimal.
        if hasattr(self.db_connector, 'use_sqlite') and self.db_connector.use_sqlite:
            logging.info("Converting Decimal columns to float for SQLite compatibility.")
            decimal_cols = ['amount', 'current_total_locked', 'current_total_locked_for_user']
            for col in decimal_cols:
                if col in df.columns:
                    df[col] = df[col].astype(float)

        # Save the resulting DataFrame to the database
        self.save_to_db(
            df, 'user_lock_history')

        self.is_lock_history_loaded = True

    def get_epoch_info(self, epoch: int):
        """
        Gets the epoch information for the given epoch

        Args:
            epoch (int): The epoch number

        Returns:
            dict: The epoch information dictionary:
            {
                "epoch": int,
                "fromTs": int,
                "toTs": int,
                "fromDatetime": datetime,
                "toDatetime": datetime,
                "allocationStart": datetime,
                "allocationEnd": datetime,
                "has_allocation_started": bool,
                "has_allocation_ended": bool
            }
        """
        epoch_start_end_times = get_epoch_start_end_times(epoch)

        # get the epoch info for the epoch with helper fields
        epoch_info: dict = {
            "epoch": epoch_start_end_times["epoch"],
            "fromTs": epoch_start_end_times["fromTs"],
            "toTs": epoch_start_end_times["toTs"],
            "fromDatetime": epoch_start_end_times["fromDatetime"],
            "toDatetime": epoch_start_end_times["toDatetime"],
            "allocationStart": epoch_start_end_times["toDatetime"],
            "allocationEnd": epoch_start_end_times["toDatetime"] + timedelta(seconds=int(epoch_start_end_times["decisionWindow"])),
            "has_allocation_started": epoch_start_end_times["toDatetime"] < datetime.now(),
            "has_allocation_ended": epoch_start_end_times["toDatetime"] + timedelta(seconds=int(epoch_start_end_times["decisionWindow"])) < datetime.now()
        }

        return epoch_info

    def get_median_reward_amount(self, epoch_info: dict = None):
        """
        Gets the median reward amount for the given epoch or all epochs

        Args:
            epoch_info (dict): The epoch information dictionary (default: None to get median for all epochs)

        Returns:
            Decimal: The median reward amount
        """
        rewards_df = self.load_from_db(
            'project_allocations_and_matched_rewards')
        if rewards_df is None:
            # raise Exception("Rewards data not loaded")
            logging.error("Rewards data not loaded")

        if rewards_df.empty:
            # warn that the rewards data is empty
            logging.info(f"No rewards data for epoch {epoch_info['epoch']}")
            return None

        # get the median reward amounts for the given epoch or all epochs
        if epoch_info:
            rewards = rewards_df[rewards_df['epoch'] == epoch_info['epoch']]
        else:
            rewards = rewards_df

        median_reward_amount = rewards['total'].median()

        return median_reward_amount

    def get_locked_glm_per_user(self, epoch_info: dict = None):
        """
        Gets the locked GLM per user for the given epoch or all epochs

        Args:
            epoch_info (dict): The epoch information dictionary (default: None to get locked GLM for all epochs)
        """
        logging.info("Getting locked GLM per user")
        lock_history_df = self.load_from_db(
            'user_lock_history')

        # order the lock history by datetime
        lock_history_df = lock_history_df.sort_values(
            by='datetime', ascending=True)

        if lock_history_df is None or lock_history_df.empty:
            raise Exception("Lock history data not loaded")

        if epoch_info is None:
            # return the min and max locked GLM per user for all epochs
            df = lock_history_df.groupby('user')['current_total_locked_for_user'].agg(
                ['min', 'max'])
            # add the current locked GLM for each user
            df['locked'] = lock_history_df.groupby(
                'user')['current_total_locked_for_user'].last()
            return df

        epoch_start_datetime = epoch_info['fromDatetime']
        epoch_end_datetime = epoch_info['toDatetime']

        # filter data before the epoch start to get pre-epoch locked balances
        pre_epoch_locked_balances = lock_history_df[lock_history_df['datetime']
                                                    < epoch_start_datetime]
        # group by user and get the last locked balance before the epoch start
        pre_epoch_locked_balances = pre_epoch_locked_balances.groupby(
            'user')['current_total_locked_for_user'].last()

        # filter data within the epoch to get locked balances changes during the epoch
        locked_glm_txs = lock_history_df[(lock_history_df['datetime'] >= epoch_start_datetime) &
                                         (lock_history_df['datetime'] <= epoch_end_datetime)]

        # group by user and get the minimum locked balance during the epoch
        min_in_epoch_locked_balances = locked_glm_txs.groupby(
            'user')['current_total_locked_for_user'].min()

        max_in_epoch_locked_balances = locked_glm_txs.groupby(
            'user')['current_total_locked_for_user'].max()

        # combine the pre-epoch locked balances with the minimum locked balances during the epoch into a new dataframe
        # making sure to update users that exist in the pre-epoch locked balances with the minimum locked balances during the epoch, and adding new users that only have locked balances during the epoch
        locked_glm_per_user = pre_epoch_locked_balances.combine_first(
            min_in_epoch_locked_balances)

        # append the pre-epoch and in-epoch locked balances to a dataframe so we can show the min, max, and current locked balances for each user
        df = pd.DataFrame(locked_glm_per_user)
        df = df.rename(columns={'current_total_locked_for_user': 'locked'})
        df['min'] = min_in_epoch_locked_balances
        df['max'] = max_in_epoch_locked_balances

        # fill NaN values with locked balances
        df['min'] = df['min'].fillna(df['locked'])
        df['max'] = df['max'].fillna(df['locked'])

        logging.info(
            f"Minimum locked GLM per user for {'epoch ' + str(epoch_info['epoch']) if epoch_info else 'all epochs'}:")

        return df

    def load_user_data(self, epoch_info: dict):
        """
        Loads per-user data for the given epoch

        Args:
            epoch_info (dict): The epoch information dictionary
        """
        # Get the median reward amount for the epoch
        median_reward_amount = self.get_median_reward_amount(epoch_info)
        locked_glm_per_user = self.get_locked_glm_per_user(epoch_info)
        budgets_df = self.load_from_db(
            'user_budgets')
        allocations_df = self.load_from_db(
            'user_allocations')

        # Initialize result DataFrame
        result_df = locked_glm_per_user.copy()

        # Ensure 'user' is a string type in the result DataFrame for merging purposes
        result_df.index = result_df.index.astype(str)
        result_df.reset_index(inplace=True)
        result_df.rename(columns={'index': 'user'}, inplace=True)

        # Normalize addresses (trim spaces, lowercase)
        result_df['user'] = result_df['user'].astype(str)

        # Handle budgets data
        if budgets_df is None or budgets_df.empty:
            logging.info(
                f"No budgets data for {'epoch ' + str(epoch_info['epoch']) if epoch_info else 'all epochs'}")
            result_df['budget_amount'] = None
        else:
            if epoch_info:
                budgets_df = budgets_df[budgets_df['epoch']
                                        == epoch_info['epoch']]

            # Ensure 'address' is a string type for merging and normalize
            budgets_df['address'] = budgets_df['address'].astype(str)

            # Aggregate budgets by 'address'
            budgets_df = budgets_df.groupby('address', as_index=False)[
                'amount'].sum()

            # Merge with budgets and rename columns appropriately
            result_df = pd.merge(
                result_df,
                budgets_df[['address', 'amount']],
                left_on='user',
                right_on='address',
                how='left'
            )
            result_df.drop(columns=['address'], inplace=True)
            result_df = result_df.rename(columns={'amount': 'budget_amount'})

        # Handle allocations data
        if allocations_df is None or allocations_df.empty:
            logging.info(
                f"No allocations data for {'epoch ' + str(epoch_info['epoch']) if epoch_info else 'all epochs'}")
            result_df['allocation_amount'] = None
            # Set to 0 if no allocations data
            result_df['allocated_to_project_count'] = 0
            # Empty lists for allocated_to_project_keys if no allocations
            result_df['allocated_to_project_keys'] = [[]] * len(result_df)
        else:
            if epoch_info:
                allocations_df = allocations_df[allocations_df['epoch']
                                                == epoch_info['epoch']]

            # Ensure 'donor' is a string type for merging and normalize
            allocations_df['donor'] = allocations_df['donor'].astype(str)

            # Aggregate allocations by 'donor'
            allocations_sum_df = allocations_df.groupby(
                'donor', as_index=False)['amount'].sum()

            # Merge with allocations and rename columns appropriately
            result_df = pd.merge(
                result_df,
                allocations_sum_df[['donor', 'amount']],
                left_on='user',
                right_on='donor',
                how='left'
            )
            result_df.drop(columns=['donor'], inplace=True)
            result_df = result_df.rename(
                columns={'amount': 'allocation_amount'})

            # Calculate the number of projects each donor donated to
            project_count_df = allocations_df.groupby('donor', as_index=False)[
                'project_key'].nunique()
            project_count_df = project_count_df.rename(
                columns={'project_key': 'allocated_to_project_count'})

            # Merge the number of projects each donor donated to
            result_df = pd.merge(
                result_df,
                project_count_df[['donor', 'allocated_to_project_count']],
                left_on='user',
                right_on='donor',
                how='left'
            )
            result_df.drop(columns=['donor'], inplace=True)

            # Calculate the list of project addresses each donor donated to
            project_list_df = allocations_df.groupby(
                'donor')['project_key'].apply(list).reset_index()
            project_list_df = project_list_df.rename(
                columns={'project_key': 'allocated_to_project_keys'})

            # Merge the list of project addresses each donor donated to
            result_df = pd.merge(
                result_df,
                project_list_df[['donor', 'allocated_to_project_keys']],
                left_on='user',
                right_on='donor',
                how='left'
            )
            result_df.drop(columns=['donor'], inplace=True)

        # Fill NaN values with 0 or empty lists
        result_df['budget_amount'] = result_df['budget_amount'].fillna(0)
        result_df['allocation_amount'] = result_df['allocation_amount'].fillna(
            0)
        result_df['allocated_to_project_count'] = result_df['allocated_to_project_count'].fillna(
            0).astype(int)  # Convert to int for counts
        result_df['allocated_to_project_keys'] = result_df['allocated_to_project_keys'].apply(
            lambda x: x if isinstance(x, list) else [])

        # add id column as {epoch_number}_{user_address}
        result_df['id'] = str(epoch_info['epoch']) + '_' + result_df['user']
        # add epoch column
        result_df['epoch'] = epoch_info['epoch']

        # Print final result information
        logging.info(
            f"Median reward amount for {'epoch ' + str(epoch_info['epoch']) if epoch_info else 'all epochs'}: {median_reward_amount}")
        logging.info(
            f"Minimum locked GLM per user for {'epoch ' + str(epoch_info['epoch']) if epoch_info else 'all epochs'}:")

        # Save the final DataFrame to the database
        self.save_to_db(
            result_df, 'user_data')

    def get_oli_projects_with_websites(self):
        """
        Gets the projects JSON from 
        """
        url = "https://api.growthepie.xyz/v1/labels/projects.json"
        projects_json = fetch_rest(url)
        self.save_to_json(projects_json, 'projects')

        oli_projects_metadata = pd.DataFrame(
            projects_json['data']['data'], columns=projects_json['data']['types'])

        # remove rows with no website
        oli_projects_metadata = oli_projects_metadata[oli_projects_metadata['website'].notnull()]

        # remove trailing slashes from the website
        oli_projects_metadata['website'] = oli_projects_metadata['website'].str.rstrip('/')

        # remove duplicate rows based on the website
        oli_projects_metadata = oli_projects_metadata.drop_duplicates(subset='website')

        return oli_projects_metadata

    def create_community_data_json(self):
        """
        Compiles and exports community data for all epochs in a JSON file with the following keys:

            user - contains keys for each user with the following values:\n
                lockeds - keys for each epoch with the last locked balance for the user\n
                mins - keys for each epoch with the minimum locked balance for the user\n
                maxs - keys for each epoch with the maximum locked balance for the user\n
                budget_amounts - keys for each epoch with the total budget amount for the user\n
                allocation_amounts - keys for each epoch with the total allocation amount for the user\n
                allocated_to_project_counts - keys for each epoch with the number of unique projects the user has allocated to\n
                allocated_to_project_keys - keys for each epoch with the list of unique project_keys the user has allocated to\n
        """
        user_data_df = self.load_from_db(
            'user_data')
        
        if hasattr(self.db_connector, 'use_sqlite') and self.db_connector.use_sqlite:
            logging.info("Converting 'allocated_to_project_keys' string back to list for SQLite.")
            # The `json.loads` function will parse the JSON string into a list.
            # We use a try-except block to gracefully handle any empty/malformed strings.
            def to_list(x):
                try:
                    return json.loads(x)
                except (json.JSONDecodeError, TypeError):
                    return [] # Return an empty list if it's not a valid JSON string
            
            user_data_df['allocated_to_project_keys'] = user_data_df['allocated_to_project_keys'].apply(to_list)

        # Initialize the compiled data dictionary
        compiled_data = []

        # Group by 'user' and aggregate the data
        for user, group in user_data_df.groupby('user'):
            row = {
                'user': user,
                'lockeds': group.set_index('epoch')['locked'].to_dict(),
                'mins': group.set_index('epoch')['min'].to_dict(),
                'maxs': group.set_index('epoch')['max'].to_dict(),
                'budget_amounts': group.set_index('epoch')['budget_amount'].to_dict(),
                'allocation_amounts': group.set_index('epoch')['allocation_amount'].to_dict(),
                'allocated_to_project_counts': group.set_index('epoch')['allocated_to_project_count'].to_dict(),
                'allocated_to_project_keys': group.set_index('epoch')['allocated_to_project_keys'].to_dict()
            }
            # convert the value of the allocated_to_project_keys[epoch] to a list
            # if self.db_connector.use_sqlite:
            #     for epoch in row['allocated_to_project_keys']:
            #         row['allocated_to_project_keys'][epoch] = eval(
            #             row['allocated_to_project_keys'][epoch])

            # add "all" key to the lockeds, mins, maxs, budget_amounts, allocation_amounts, allocated_to_project_counts, and allocated_to_project_keys dictionaries

            # locked should be the last value in the lockeds dictionary
            row['lockeds']['all'] = group['locked'].iloc[-1]

            row['mins']['all'] = group['min'].min()
            row['maxs']['all'] = group['max'].max()
            row['budget_amounts']['all'] = group['budget_amount'].sum()
            row['allocation_amounts']['all'] = group['allocation_amount'].sum()

            # for allocated_to_project_counts and allocated_to_project_keys, we'll get the sum of the unique projects and the list of unique projects
            row['allocated_to_project_keys']['all'] = list(
                set([project for project_list in row['allocated_to_project_keys'].values() for project in project_list]))
            row['allocated_to_project_counts']['all'] = len(
                row['allocated_to_project_keys']['all'])

            compiled_data.append(row)
        
        # ## TODO: resolve address to ENS. Not sure if on each runtime is ideal (as it might take a while for 1000 users). Might need to store them in db.
        # for user in compiled_data:
        #     if user['user'] == '0x25854e2a49A6CDAeC7f0505b4179834509038549':
        #         user['user'] = 'Test'

        # save compiled_data
        if self.s3_bucket == None:
            self.save_to_json(compiled_data, '/trackers/octant/community')
            logging.info(
                "/trackers/octant/community.json community JSON saved")
        else:
            upload_json_to_cf_s3(
                self.s3_bucket, f'{self.api_version}/trackers/octant/community', compiled_data, self.cf_distribution_id, invalidate=False)
            logging.info(
                "/trackers/octant/community.json uploaded to S3")

    def create_project_funding_json(self):
        """
        Compiles and exports project funding data for all epochs in a JSON file with the following keys:
            project_key - contains keys for each project with the following values:\n
                allocations - keys for each epoch with the total allocation amount for the project\n
                matched_rewards - keys for each epoch with the total matched rewards for the project\n
                donor_counts - keys for each epoch with the number of unique donors for the project\n
                donor_lists - keys for each epoch with the list of unique donor addresses for the project\n
        """

        project_allocations_df = self.load_from_db(
            'project_allocations_and_matched_rewards')
        
        # If using SQLite, the JSON column is loaded as a string.
        if hasattr(self.db_connector, 'use_sqlite') and self.db_connector.use_sqlite:
            logging.info("Converting 'donor_list' string back to list for SQLite.")
            def to_list(x):
                try:
                    # Filter out None or non-string values before parsing
                    if isinstance(x, str):
                        return json.loads(x)
                    return []
                except (json.JSONDecodeError, TypeError):
                    return []
            
            project_allocations_df['donor_list'] = project_allocations_df['donor_list'].apply(to_list)

        # Initialize the compiled data dictionary
        compiled_data = []

        # Group by 'project_key' and aggregate the data
        for project_key, group in project_allocations_df.groupby('project_key'):
            row = {
                'project_key': project_key,
                'allocations': group.set_index('epoch')['allocated'].to_dict(),
                'matched_rewards': group.set_index('epoch')['matched'].to_dict(),
                'total': group.set_index('epoch')['total'].to_dict(),
                'donor_counts': group.set_index('epoch')['donor_count'].to_dict(),
                'donor_lists': group.set_index('epoch')['donor_list'].to_dict()
            }
            # convert the value of the donor_lists[epoch] to a list
            # if self.db_connector.use_sqlite:
            #     for epoch in row['donor_lists']:
            #         row['donor_lists'][epoch] = eval(row['donor_lists'][epoch])

            # add "all" key to the allocations, matched_rewards, donor_counts, and donor_lists dictionaries
            row['allocations']['all'] = group['allocated'].sum()
            row['matched_rewards']['all'] = group['matched'].sum()
            row['total']['all'] = group['total'].sum()

            # for donor_counts and donor_lists, we'll get the sum of the unique donors and the list of unique donors
            row['donor_lists']['all'] = row['donor_lists']['all'] = list(set([donor for donor_list in row['donor_lists'].values() if donor_list is not None for donor in donor_list]))
            row['donor_counts']['all'] = len(row['donor_lists']['all'])

            # check if any donor_list is None and set to empty list
            for epoch in row['donor_lists']:
                if row['donor_lists'][epoch] is None:
                    row['donor_lists'][epoch] = []

            # check if any donor_counts are nan and set to 0
            for epoch in row['donor_counts']:
                if math.isnan(row['donor_counts'][epoch]):
                    row['donor_counts'][epoch] = 0

            compiled_data.append(row)

        # save compiled_data
        if self.s3_bucket == None:
            self.save_to_json(
                compiled_data, '/trackers/octant/project_funding')
            logging.info(
                "/trackers/octant/project_funding.json funding JSON saved")
        else:
            upload_json_to_cf_s3(
                self.s3_bucket, f'{self.api_version}/trackers/octant/project_funding', compiled_data, self.cf_distribution_id, invalidate=False)
            logging.info(
                "/trackers/octant/project_funding.json uploaded to S3")

    def create_project_metadata_json(self):
        """
        Compiles and exports project metadata for all epochs in a JSON file with the following keys

        project_key - contains keys for each project with the following keys:
            address, cid, name, introDescription, description, profileImageSmall, profileImageMedium, profileImageLarge, websiteLabel, websiteUrl - str
        """
        projects_metadata_df = self.load_from_db('projects_metadata')

        ##fix grqwthepie name
        projects_metadata_df['name'] = projects_metadata_df['name'].replace('GrowThePie', 'growthepie')

        # remove trailing slashes from the websiteUrl
        projects_metadata_df['website_url'] = projects_metadata_df['website_url'].str.rstrip('/')

        oli_metadata = self.get_oli_projects_with_websites()
        # make the website the index
        oli_metadata.set_index('website', inplace=True)
        # Initialize the compiled data dictionary
        compiled_data = {}

        # Group by 'project_key' and aggregate the data
        for project_key, group in projects_metadata_df.groupby('project_key'):
            metadata = group.set_index('epoch').to_dict(orient='index')

            # get the latest websiteUrl for the project
            for epoch in metadata:
                websiteUrl = metadata[epoch]['website_url']
                break

            # get the oli_metadata for the project
            if websiteUrl in oli_metadata.index:
                oli_project_metadata = oli_metadata.loc[websiteUrl]
            else:
                oli_project_metadata = None

            # remove the id, project_key fields
            for epoch in metadata:
                metadata[epoch].pop('id', None)
                metadata[epoch].pop('project_key', None)

                # check if the websiteUrl exists in the oli_metadata
                if oli_project_metadata is not None:
                    metadata[epoch]['main_github'] = oli_project_metadata['main_github']
                    metadata[epoch]['twitter'] = oli_project_metadata['twitter']
                else:
                    metadata[epoch]['main_github'] = None
                    metadata[epoch]['twitter'] = None

            compiled_data[project_key] = metadata

        # save compiled_data
        if self.s3_bucket == None:
            self.save_to_json(
                compiled_data, '/trackers/octant/project_metadata')
            logging.info(
                "/trackers/octant/project_metadata.json metadata JSON saved")
        else:
            upload_json_to_cf_s3(
                self.s3_bucket, f'{self.api_version}/trackers/octant/project_metadata', compiled_data, self.cf_distribution_id, invalidate=False)
            logging.info(
                "/trackers/octant/project_metadata.json uploaded to S3")

    def load_and_create_summary_json(self):
        """
        Loads, compiles, and exports summary data which includes epoch information, locked changes, and median reward amounts for all epochs with the following structure:

        epochs - contains keys for each epoch with the following values:
            epoch, fromTs, toTs, fromDatetime, toDatetime, allocationStart, allocationEnd, has_allocation_started, has_allocation_ended
        locked_changes - contains keys for "now", "week_ago", and "changes" with the following values:
            total_locked_glm, num_users_locked_glm, total_locked_glm_diff, num_users_locked_glm_diff, total_locked_glm_change, num_users_locked_glm_change
        median_reward_amounts - contains keys for each epoch and "all" with the median reward amount for each epoch and all epochs
        """
        locked_changes = self.get_locked_changes()
        last_epoch = get_last_epoch()
        project_allocations_df = self.load_from_db(
            'project_allocations_and_matched_rewards')
        
        ## get total funding amount (sum column 'total' in project_allocations_df)
        total_funding_amount = project_allocations_df['total'].sum()

        # initialize the epoch info list
        compiled_data = {
            'epochs': {},
            'locked_changes': locked_changes,
            'total_funding_amount': total_funding_amount,
        }

        median_reward_amounts = {}

        for epoch in range(last_epoch, 0, -1):
            epoch_info = self.get_epoch_info(epoch)
            # convert the datetime objects to strings
            epoch_info['fromDatetime'] = epoch_info['fromDatetime'].strftime("%Y-%m-%d %H:%M:%S")
            epoch_info['toDatetime'] = epoch_info['toDatetime'].strftime("%Y-%m-%d %H:%M:%S")
            epoch_info['allocationStart'] = epoch_info['allocationStart'].strftime("%Y-%m-%d %H:%M:%S")
            epoch_info['allocationEnd'] = epoch_info['allocationEnd'].strftime("%Y-%m-%d %H:%M:%S")

            # add the epoch info to the data dictionary
            compiled_data['epochs'][epoch] = epoch_info

            # get the median reward amount for the epoch
            median_reward_amount = self.get_median_reward_amount(epoch_info)
            # if NaN, set to None
            median_reward_amounts[epoch] = median_reward_amount if not math.isnan(
                median_reward_amount) else None

        # get the median reward amount for all epochs and add it to the median_reward_amounts dictionary
        median_reward_amounts['all'] = self.get_median_reward_amount()

        # add the median reward amounts to the data dictionary
        compiled_data['median_reward_amounts'] = median_reward_amounts

        # save compiled_data
        if self.s3_bucket == None:
            self.save_to_json(compiled_data, '/trackers/octant/summary')
            logging.info(
                "/trackers/octant/summary.json summary JSON saved")
        else:
            upload_json_to_cf_s3(
                self.s3_bucket, f'{self.api_version}/trackers/octant/summary', compiled_data, self.cf_distribution_id, invalidate=False)
            logging.info(
                "/trackers/octant/summary.json uploaded to S3")
        
        # Only invalidate cache if we have a distribution ID (i.e., not a local run)
        if self.cf_distribution_id:   
            empty_cloudfront_cache(self.cf_distribution_id, f'/{self.api_version}/trackers/octant/*')

    def load_epoch_data(self, epoch: int):
        """
        Loads all Octant data for the given epoch into the database

        Args:
            epoch (int): The epoch number
        """
        logging.info(f"Loading Octant data for epoch {epoch}")
        epoch_info = self.get_epoch_info(epoch)
        logging.info(f"Epoch info: {epoch_info}")
        self.load_octant_data(epoch_info)
        logging.info(f"Octant data loaded for epoch {epoch}")
        self.load_user_data(epoch_info)
        logging.info(f"User data loaded for epoch {epoch}")

    def run_load_epoch_data(self, epoch=None):
        """
        Loads all Octant data for the latest epoch into the database.
        If epoch is specified, loads all Octant data for the given epoch into the database.
        Else, loads all Octant data for the latest epoch into the database.
        """
        if epoch is None:
            epoch = get_last_epoch()

        self.load_epoch_data(epoch)

    def run_load_octant_data_for_all_epochs(self):
        """
        Loads all Octant data for all epochs into the database
        """
        last_epoch = get_last_epoch()
        for epoch in range(last_epoch, 0, -1):
            self.load_epoch_data(epoch)

    def run_create_all_octant_jsons(self):
        # loads locked GLM data, epoch info, calculates median reward amounts from data in the DB
        # then creates the summary.json from the data
        logging.info(f"# Creating Octant Summary JSON")
        self.load_and_create_summary_json()

        # creates the community.json from data in the DB
        logging.info(f"# Creating Octant Community JSON")
        self.create_community_data_json()

        # creates the project_funding.json from data in the DB
        logging.info(f"# Creating Octant Project Funding JSON")
        self.create_project_funding_json()

        # creates the project_metadata.json from data in the DB
        logging.info(f"# Creating Octant Project Metadata JSON")
        self.create_project_metadata_json()

        # Only invalidate cache if running on server with a distribution ID
        if self.cf_distribution_id:
            empty_cloudfront_cache(self.cf_distribution_id, f'/{self.api_version}/trackers/octant/*')<|MERGE_RESOLUTION|>--- conflicted
+++ resolved
@@ -3,6 +3,7 @@
 from src.db_connector import DbConnector
 from datetime import datetime
 import pandas as pd
+import numpy as np
 import numpy as np
 import os
 from datetime import datetime, timedelta
@@ -216,16 +217,7 @@
         allocations_df = pd.DataFrame(allocations)
         rewards_df = pd.DataFrame(rewards)
 
-<<<<<<< HEAD
-        # print rewards_df columns and head
-        logging.info(f"Rewards DataFrame columns: {rewards_df.columns.tolist()}")
-        logging.info(f"Rewards DataFrame head:\n{rewards_df.head()}")
-        
-
-        # --- OLD PROJECT_KEY LOGIC ---
-=======
          # --- OLD PROJECT_KEY LOGIC ---
->>>>>>> 62c5b8d9
         # sometimes a project's address will change epoch to epoch, so we need to create a project_key in the projects_metadata_df - we'll use the project's websiteLabel if it exists, otherwise we'll use the project's name
         # projects_metadata_df['project_key'] = projects_metadata_df['websiteLabel'].fillna(
         #     projects_metadata_df['name'])
